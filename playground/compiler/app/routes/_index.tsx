<<<<<<< HEAD
import { Link, type MetaFunction } from "react-router";
=======
import type * as Route from "./+types._index";
>>>>>>> d65827eb

export function loader({ params }: Route.LoaderArgs) {
  return { planet: "world", date: new Date(), fn: () => 1 };
}

<<<<<<< HEAD
export default function Index() {
  return (
    <div style={{ fontFamily: "system-ui, sans-serif", lineHeight: "1.8" }}>
      <h1>Welcome to React Router</h1>
      <ul>
        <li>
          <Link to="/chunkable">Go to Chunkable</Link>
        </li>
        <li>
          <Link to="/unchunkable">Go to Un-chunkable</Link>
        </li>
      </ul>
    </div>
  );
=======
export default function Index({ loaderData }: Route.ComponentProps) {
  return <h1>Hello, {loaderData.planet}!</h1>;
>>>>>>> d65827eb
}<|MERGE_RESOLUTION|>--- conflicted
+++ resolved
@@ -1,30 +1,9 @@
-<<<<<<< HEAD
-import { Link, type MetaFunction } from "react-router";
-=======
 import type * as Route from "./+types._index";
->>>>>>> d65827eb
 
 export function loader({ params }: Route.LoaderArgs) {
   return { planet: "world", date: new Date(), fn: () => 1 };
 }
 
-<<<<<<< HEAD
-export default function Index() {
-  return (
-    <div style={{ fontFamily: "system-ui, sans-serif", lineHeight: "1.8" }}>
-      <h1>Welcome to React Router</h1>
-      <ul>
-        <li>
-          <Link to="/chunkable">Go to Chunkable</Link>
-        </li>
-        <li>
-          <Link to="/unchunkable">Go to Un-chunkable</Link>
-        </li>
-      </ul>
-    </div>
-  );
-=======
 export default function Index({ loaderData }: Route.ComponentProps) {
   return <h1>Hello, {loaderData.planet}!</h1>;
->>>>>>> d65827eb
 }