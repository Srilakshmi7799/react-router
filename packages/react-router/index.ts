// Expose old @remix-run/router API
export type { InitialEntry, Location, Path, To } from "./lib/router/history";
export type {
  HydrationState,
  StaticHandler,
  GetScrollPositionFunction,
  GetScrollRestorationKeyFunction,
  StaticHandlerContext,
  Fetcher,
  Navigation,
  NavigationStates,
  RelativeRoutingType,
  Blocker,
  BlockerFunction,
<<<<<<< HEAD
  Router as RemixRouter,
  RouterState,
  RouterInit,
  RouterSubscriber,
  RouterNavigateOptions,
  RouterFetchOptions,
  RevalidationState,
} from "./lib/router/router";
export type {
  ActionFunction,
  ActionFunctionArgs,
  DataStrategyFunction,
  DataStrategyFunctionArgs,
  DataStrategyMatch,
  DataStrategyResult,
  DataWithResponseInit as UNSAFE_DataWithResponseInit,
=======
  unstable_DataStrategyFunction,
  unstable_DataStrategyFunctionArgs,
  unstable_DataStrategyMatch,
  unstable_DataStrategyResult,
>>>>>>> 9c32cfa3
  ErrorResponse,
  FormEncType,
  FormMethod,
  HTMLFormMethod,
  JsonFunction,
  LazyRouteFunction,
  LoaderFunction,
  LoaderFunctionArgs,
  ParamParseKey,
  Params,
  PathMatch,
  PathParam,
  PathPattern,
  RedirectFunction,
  ShouldRevalidateFunction,
  ShouldRevalidateFunctionArgs,
  UIMatch,
<<<<<<< HEAD
} from "./lib/router/utils";

export {
=======
  unstable_AgnosticPatchRoutesOnNavigationFunction,
} from "@remix-run/router";
import {
  AbortedDeferredError,
>>>>>>> 9c32cfa3
  Action as NavigationType,
  createPath,
  parsePath,
} from "./lib/router/history";
export {
  IDLE_NAVIGATION,
  IDLE_FETCHER,
  IDLE_BLOCKER,
} from "./lib/router/router";
export {
  data,
  generatePath,
  isRouteErrorResponse,
  json,
  matchPath,
  matchRoutes,
  redirect,
  redirectDocument,
  replace,
  resolvePath,
} from "./lib/router/utils";

// Expose react-router public API
export type {
  DataRouteMatch,
  DataRouteObject,
  IndexRouteObject,
  NavigateOptions,
  Navigator,
  NonIndexRouteObject,
  PatchRoutesOnNavigationFunction,
  PatchRoutesOnNavigationFunctionArgs,
  RouteMatch,
  RouteObject,
} from "./lib/context";
export type {
  AwaitProps,
<<<<<<< HEAD
=======
  DataRouteMatch,
  DataRouteObject,
  unstable_DataStrategyFunction,
  unstable_DataStrategyFunctionArgs,
  unstable_DataStrategyMatch,
  unstable_DataStrategyResult,
  ErrorResponse,
  Fetcher,
  FutureConfig,
  Hash,
  IndexRouteObject,
>>>>>>> 9c32cfa3
  IndexRouteProps,
  LayoutRouteProps,
  MemoryRouterProps,
  NavigateProps,
  OutletProps,
  PathRouteProps,
  RouteProps,
  RouterProps,
  RouterProviderProps,
  RoutesProps,
<<<<<<< HEAD
} from "./lib/components";
export type { NavigateFunction } from "./lib/hooks";
=======
  Search,
  ShouldRevalidateFunction,
  ShouldRevalidateFunctionArgs,
  To,
  UIMatch,
  Blocker,
  BlockerFunction,
};
>>>>>>> 9c32cfa3
export {
  Await,
  MemoryRouter,
  Navigate,
  Outlet,
  Route,
  Router,
  RouterProvider,
  Routes,
  createMemoryRouter,
  createRoutesFromChildren,
  createRoutesFromChildren as createRoutesFromElements,
<<<<<<< HEAD
=======
  defer,
  generatePath,
  isRouteErrorResponse,
  json,
  matchPath,
  matchRoutes,
  parsePath,
  redirect,
  redirectDocument,
  replace,
>>>>>>> 9c32cfa3
  renderMatches,
} from "./lib/components";
export {
  useBlocker,
  useActionData,
  useAsyncError,
  useAsyncValue,
  useHref,
  useInRouterContext,
  useLoaderData,
  useLocation,
  useMatch,
  useMatches,
  useNavigate,
  useNavigation,
  useNavigationType,
  useOutlet,
  useOutletContext,
  useParams,
  useResolvedPath,
  useRevalidator,
  useRouteError,
  useRouteLoaderData,
  useRoutes,
} from "./lib/hooks";

// Expose old RR DOM API
export type {
  BrowserRouterProps,
  HashRouterProps,
  HistoryRouterProps,
  LinkProps,
  NavLinkProps,
  NavLinkRenderProps,
  FetcherFormProps,
  FormProps,
  ScrollRestorationProps,
  SetURLSearchParams,
  SubmitFunction,
  FetcherSubmitFunction,
  FetcherWithComponents,
} from "./lib/dom/lib";
export {
  createBrowserRouter,
  createHashRouter,
  BrowserRouter,
  HashRouter,
  Link,
  HistoryRouter as unstable_HistoryRouter,
  NavLink,
  Form,
  ScrollRestoration,
  useLinkClickHandler,
  useSearchParams,
  useSubmit,
  useFormAction,
  useFetcher,
  useFetchers,
  useBeforeUnload,
  usePrompt as unstable_usePrompt,
  useViewTransitionState as useViewTransitionState,
} from "./lib/dom/lib";
export type {
  FetcherSubmitOptions,
  ParamKeyValuePair,
  SubmitOptions,
  URLSearchParamsInit,
  SubmitTarget,
} from "./lib/dom/dom";
export { createSearchParams } from "./lib/dom/dom";
export type {
  StaticRouterProps,
  StaticRouterProviderProps,
} from "./lib/dom/server";
export {
  createStaticHandler,
  createStaticRouter,
  StaticRouter,
  StaticRouterProvider,
} from "./lib/dom/server";
export {
  Meta,
  Links,
  Scripts,
  PrefetchPageLinks,
} from "./lib/dom/ssr/components";
export type { ScriptsProps } from "./lib/dom/ssr/components";
export type { EntryContext } from "./lib/dom/ssr/entry";
export type {
  ClientActionFunction,
  ClientActionFunctionArgs,
  ClientLoaderFunction,
  ClientLoaderFunctionArgs,
  MetaArgs,
  MetaDescriptor,
  MetaFunction,
  LinksFunction,
} from "./lib/dom/ssr/routeModules";
export type { ServerRouterProps } from "./lib/dom/ssr/server";
export { ServerRouter } from "./lib/dom/ssr/server";
export type { RoutesTestStubProps } from "./lib/dom/ssr/routes-test-stub";
export { createRoutesStub } from "./lib/dom/ssr/routes-test-stub";

// Expose old @remix-run/server-runtime API, minus duplicate APIs
export { createCookie, isCookie } from "./lib/server-runtime/cookies";

// TODO: (v7) Clean up code paths for these exports
// export {
//   json,
//   redirect,
//   redirectDocument,
// } from "./lib/server-runtime/responses";
export { createRequestHandler } from "./lib/server-runtime/server";
export {
  createSession,
  createSessionStorage,
  isSession,
} from "./lib/server-runtime/sessions";
export { createCookieSessionStorage } from "./lib/server-runtime/sessions/cookieStorage";
export { createMemorySessionStorage } from "./lib/server-runtime/sessions/memoryStorage";
export { setDevServerHooks as unstable_setDevServerHooks } from "./lib/server-runtime/dev";

export type { IsCookieFunction } from "./lib/server-runtime/cookies";
// TODO: (v7) Clean up code paths for these exports
// export type {
//   JsonFunction,
//   RedirectFunction,
// } from "./lib/server-runtime/responses";
export type { CreateRequestHandlerFunction } from "./lib/server-runtime/server";
export type { IsSessionFunction } from "./lib/server-runtime/sessions";

export type {
  HandleDataRequestFunction,
  HandleDocumentRequestFunction,
  HandleErrorFunction,
  ServerBuild,
  ServerEntryModule,
} from "./lib/server-runtime/build";

export type {
  Cookie,
  CookieOptions,
  CookieParseOptions,
  CookieSerializeOptions,
  CookieSignatureOptions,
} from "./lib/server-runtime/cookies";

export type { AppLoadContext } from "./lib/server-runtime/data";

export type {
  PageLinkDescriptor,
  HtmlLinkDescriptor,
  LinkDescriptor,
} from "./lib/router/links";

export type { TypedResponse } from "./lib/server-runtime/responses";

<<<<<<< HEAD
export type {
  // TODO: (v7) Clean up code paths for these exports
  // ActionFunction,
  // ActionFunctionArgs,
  // LinksFunction,
  // LoaderFunction,
  // LoaderFunctionArgs,
  // ServerRuntimeMetaArgs,
  // ServerRuntimeMetaDescriptor,
  // ServerRuntimeMetaFunction,
  DataFunctionArgs,
  HeadersArgs,
  HeadersFunction,
} from "./lib/server-runtime/routeModules";

export type { RequestHandler } from "./lib/server-runtime/server";

export type {
  Session,
  SessionData,
  SessionIdStorageStrategy,
  SessionStorage,
  FlashSessionData,
} from "./lib/server-runtime/sessions";
=======
export interface unstable_PatchRoutesOnNavigationFunction
  extends unstable_AgnosticPatchRoutesOnNavigationFunction<RouteMatch> {}

export function createMemoryRouter(
  routes: RouteObject[],
  opts?: {
    basename?: string;
    future?: Partial<Omit<RouterFutureConfig, "v7_prependBasename">>;
    hydrationData?: HydrationState;
    initialEntries?: InitialEntry[];
    initialIndex?: number;
    unstable_dataStrategy?: unstable_DataStrategyFunction;
    unstable_patchRoutesOnNavigation?: unstable_PatchRoutesOnNavigationFunction;
  }
): RemixRouter {
  return createRouter({
    basename: opts?.basename,
    future: {
      ...opts?.future,
      v7_prependBasename: true,
    },
    history: createMemoryHistory({
      initialEntries: opts?.initialEntries,
      initialIndex: opts?.initialIndex,
    }),
    hydrationData: opts?.hydrationData,
    routes,
    mapRouteProperties,
    unstable_dataStrategy: opts?.unstable_dataStrategy,
    unstable_patchRoutesOnNavigation: opts?.unstable_patchRoutesOnNavigation,
  }).initialize();
}
>>>>>>> 9c32cfa3

///////////////////////////////////////////////////////////////////////////////
// DANGER! PLEASE READ ME!
// We provide these exports as an escape hatch in the event that you need any
// routing data that we don't provide an explicit API for. With that said, we
// want to cover your use case if we can, so if you feel the need to use these
// we want to hear from you. Let us know what you're building and we'll do our
// best to make sure we can support you!
//
// We consider these exports an implementation detail and do not guarantee
// against any breaking changes, regardless of the semver release. Use with
// extreme caution and only if you understand the consequences. Godspeed.
///////////////////////////////////////////////////////////////////////////////

/** @internal */
export {
  createBrowserHistory as UNSAFE_createBrowserHistory,
  invariant as UNSAFE_invariant,
} from "./lib/router/history";

/** @internal */
export { createRouter as UNSAFE_createRouter } from "./lib/router/router";

/** @internal */
export { ErrorResponseImpl as UNSAFE_ErrorResponseImpl } from "./lib/router/utils";

/** @internal */
export {
  DataRouterContext as UNSAFE_DataRouterContext,
  DataRouterStateContext as UNSAFE_DataRouterStateContext,
  FetchersContext as UNSAFE_FetchersContext,
  LocationContext as UNSAFE_LocationContext,
  NavigationContext as UNSAFE_NavigationContext,
  RouteContext as UNSAFE_RouteContext,
  ViewTransitionContext as UNSAFE_ViewTransitionContext,
} from "./lib/context";

/** @internal */
export { mapRouteProperties as UNSAFE_mapRouteProperties } from "./lib/components";

/** @internal */
export { FrameworkContext as UNSAFE_FrameworkContext } from "./lib/dom/ssr/components";

/** @internal */
export type { AssetsManifest as UNSAFE_AssetsManifest } from "./lib/dom/ssr/entry";

/** @internal */
export { deserializeErrors as UNSAFE_deserializeErrors } from "./lib/dom/ssr/errors";

/** @internal */
export { RemixErrorBoundary as UNSAFE_RemixErrorBoundary } from "./lib/dom/ssr/errorBoundaries";

/** @internal */
export {
  getPatchRoutesOnNavigationFunction as UNSAFE_getPatchRoutesOnNavigationFunction,
  useFogOFWarDiscovery as UNSAFE_useFogOFWarDiscovery,
} from "./lib/dom/ssr/fog-of-war";

/** @internal */
export type { RouteModules as UNSAFE_RouteModules } from "./lib/dom/ssr/routeModules";

/** @internal */
export {
  createClientRoutes as UNSAFE_createClientRoutes,
  createClientRoutesWithHMRRevalidationOptOut as UNSAFE_createClientRoutesWithHMRRevalidationOptOut,
  shouldHydrateRouteLoader as UNSAFE_shouldHydrateRouteLoader,
} from "./lib/dom/ssr/routes";

/** @internal */
export { getSingleFetchDataStrategy as UNSAFE_getSingleFetchDataStrategy } from "./lib/dom/ssr/single-fetch";

/** @internal */
export {
  decodeViaTurboStream as UNSAFE_decodeViaTurboStream,
  SingleFetchRedirectSymbol as UNSAFE_SingleFetchRedirectSymbol,
} from "./lib/dom/ssr/single-fetch";

/** @internal */
export { ServerMode as UNSAFE_ServerMode } from "./lib/server-runtime/mode";

/** @internal */
export { useScrollRestoration as UNSAFE_useScrollRestoration } from "./lib/dom/lib";<|MERGE_RESOLUTION|>--- conflicted
+++ resolved
@@ -12,7 +12,6 @@
   RelativeRoutingType,
   Blocker,
   BlockerFunction,
-<<<<<<< HEAD
   Router as RemixRouter,
   RouterState,
   RouterInit,
@@ -29,12 +28,6 @@
   DataStrategyMatch,
   DataStrategyResult,
   DataWithResponseInit as UNSAFE_DataWithResponseInit,
-=======
-  unstable_DataStrategyFunction,
-  unstable_DataStrategyFunctionArgs,
-  unstable_DataStrategyMatch,
-  unstable_DataStrategyResult,
->>>>>>> 9c32cfa3
   ErrorResponse,
   FormEncType,
   FormMethod,
@@ -52,16 +45,9 @@
   ShouldRevalidateFunction,
   ShouldRevalidateFunctionArgs,
   UIMatch,
-<<<<<<< HEAD
 } from "./lib/router/utils";
 
 export {
-=======
-  unstable_AgnosticPatchRoutesOnNavigationFunction,
-} from "@remix-run/router";
-import {
-  AbortedDeferredError,
->>>>>>> 9c32cfa3
   Action as NavigationType,
   createPath,
   parsePath,
@@ -99,20 +85,6 @@
 } from "./lib/context";
 export type {
   AwaitProps,
-<<<<<<< HEAD
-=======
-  DataRouteMatch,
-  DataRouteObject,
-  unstable_DataStrategyFunction,
-  unstable_DataStrategyFunctionArgs,
-  unstable_DataStrategyMatch,
-  unstable_DataStrategyResult,
-  ErrorResponse,
-  Fetcher,
-  FutureConfig,
-  Hash,
-  IndexRouteObject,
->>>>>>> 9c32cfa3
   IndexRouteProps,
   LayoutRouteProps,
   MemoryRouterProps,
@@ -123,19 +95,8 @@
   RouterProps,
   RouterProviderProps,
   RoutesProps,
-<<<<<<< HEAD
 } from "./lib/components";
 export type { NavigateFunction } from "./lib/hooks";
-=======
-  Search,
-  ShouldRevalidateFunction,
-  ShouldRevalidateFunctionArgs,
-  To,
-  UIMatch,
-  Blocker,
-  BlockerFunction,
-};
->>>>>>> 9c32cfa3
 export {
   Await,
   MemoryRouter,
@@ -148,19 +109,6 @@
   createMemoryRouter,
   createRoutesFromChildren,
   createRoutesFromChildren as createRoutesFromElements,
-<<<<<<< HEAD
-=======
-  defer,
-  generatePath,
-  isRouteErrorResponse,
-  json,
-  matchPath,
-  matchRoutes,
-  parsePath,
-  redirect,
-  redirectDocument,
-  replace,
->>>>>>> 9c32cfa3
   renderMatches,
 } from "./lib/components";
 export {
@@ -221,7 +169,7 @@
   useFetchers,
   useBeforeUnload,
   usePrompt as unstable_usePrompt,
-  useViewTransitionState as useViewTransitionState,
+  useViewTransitionState,
 } from "./lib/dom/lib";
 export type {
   FetcherSubmitOptions,
@@ -318,7 +266,6 @@
 
 export type { TypedResponse } from "./lib/server-runtime/responses";
 
-<<<<<<< HEAD
 export type {
   // TODO: (v7) Clean up code paths for these exports
   // ActionFunction,
@@ -343,40 +290,6 @@
   SessionStorage,
   FlashSessionData,
 } from "./lib/server-runtime/sessions";
-=======
-export interface unstable_PatchRoutesOnNavigationFunction
-  extends unstable_AgnosticPatchRoutesOnNavigationFunction<RouteMatch> {}
-
-export function createMemoryRouter(
-  routes: RouteObject[],
-  opts?: {
-    basename?: string;
-    future?: Partial<Omit<RouterFutureConfig, "v7_prependBasename">>;
-    hydrationData?: HydrationState;
-    initialEntries?: InitialEntry[];
-    initialIndex?: number;
-    unstable_dataStrategy?: unstable_DataStrategyFunction;
-    unstable_patchRoutesOnNavigation?: unstable_PatchRoutesOnNavigationFunction;
-  }
-): RemixRouter {
-  return createRouter({
-    basename: opts?.basename,
-    future: {
-      ...opts?.future,
-      v7_prependBasename: true,
-    },
-    history: createMemoryHistory({
-      initialEntries: opts?.initialEntries,
-      initialIndex: opts?.initialIndex,
-    }),
-    hydrationData: opts?.hydrationData,
-    routes,
-    mapRouteProperties,
-    unstable_dataStrategy: opts?.unstable_dataStrategy,
-    unstable_patchRoutesOnNavigation: opts?.unstable_patchRoutesOnNavigation,
-  }).initialize();
-}
->>>>>>> 9c32cfa3
 
 ///////////////////////////////////////////////////////////////////////////////
 // DANGER! PLEASE READ ME!
