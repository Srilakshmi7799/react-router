// We can only import types from Vite at the top level since we're in a CJS
// context but want to use Vite's ESM build to avoid deprecation warnings
import type * as Vite from "vite";
import { type BinaryLike, createHash } from "node:crypto";
import * as path from "node:path";
import * as url from "node:url";
import { ViteNodeServer } from "vite-node/server";
import { ViteNodeRunner } from "vite-node/client";
import { installSourcemapsSupport } from "vite-node/source-map";
import * as fse from "fs-extra";
import babel from "@babel/core";
import {
  unstable_setDevServerHooks as setDevServerHooks,
  createRequestHandler,
  matchRoutes,
} from "react-router";
import type {
  RequestHandler,
  ServerBuild,
  DataRouteObject,
} from "react-router";
import {
  init as initEsModuleLexer,
  parse as esModuleLexer,
} from "es-module-lexer";
import jsesc from "jsesc";
import colors from "picocolors";

import { type ConfigRoute, type RouteManifest } from "../config/routes";
import { findConfig } from "../config/findConfig";
import type { Manifest as ReactRouterManifest } from "../manifest";
import invariant from "../invariant";
import type { NodeRequestHandler } from "./node-adapter";
import { fromNodeRequest, toNodeRequest } from "./node-adapter";
import { getStylesForUrl, isCssModulesFile } from "./styles";
import * as VirtualModule from "./vmod";
import { resolveFileUrl } from "./resolve-file-url";
import { removeExports } from "./remove-exports";
import { importViteEsmSync, preloadViteEsm } from "./import-vite-esm-sync";
import {
  type VitePluginConfig,
  type ResolvedVitePluginConfig,
  resolveReactRouterConfig,
  resolveEntryFiles,
  resolvePublicPath,
} from "../config";
import * as defineRoute from "./define-route";

export async function resolveViteConfig({
  configFile,
  mode,
  root,
}: {
  configFile?: string;
  mode?: string;
  root: string;
}) {
  let vite = await import("vite");

  let viteConfig = await vite.resolveConfig(
    { mode, configFile, root },
    "build", // command
    "production", // default mode
    "production" // default NODE_ENV
  );

  if (typeof viteConfig.build.manifest === "string") {
    throw new Error("Custom Vite manifest paths are not supported");
  }

  return viteConfig;
}

export async function extractPluginContext(viteConfig: Vite.ResolvedConfig) {
  return viteConfig["__reactRouterPluginContext" as keyof typeof viteConfig] as
    | ReactRouterPluginContext
    | undefined;
}

export async function loadPluginContext({
  configFile,
  root,
}: {
  configFile?: string;
  root?: string;
}) {
  if (!root) {
    root = process.env.REACT_ROUTER_ROOT || process.cwd();
  }

  configFile =
    configFile ??
    findConfig(root, "vite.config", [
      ".ts",
      ".cts",
      ".mts",
      ".js",
      ".cjs",
      ".mjs",
    ]);

  if (!configFile) {
    console.error(colors.red("Vite config file not found"));
    process.exit(1);
  }

  let viteConfig = await resolveViteConfig({ configFile, root });
  let ctx = await extractPluginContext(viteConfig);

  if (!ctx) {
    console.error(
      colors.red("React Router Vite plugin not found in Vite config")
    );
    process.exit(1);
  }

  return ctx;
}

const SERVER_ONLY_ROUTE_EXPORTS = ["loader", "action", "headers"];
const CLIENT_ROUTE_EXPORTS = [
  "clientAction",
  "clientLoader",
  "default",
  "ErrorBoundary",
  "handle",
  "HydrateFallback",
  "Layout",
  "links",
  "meta",
  "shouldRevalidate",
];

// Each route gets its own virtual module marked with an entry query string
const ROUTE_ENTRY_QUERY_STRING = "?route-entry=1";

const isRouteEntry = (id: string): boolean => {
  return id.endsWith(ROUTE_ENTRY_QUERY_STRING);
};

export type ServerBundleBuildConfig = {
  routes: RouteManifest;
  serverBundleId: string;
};

type ReactRouterPluginSsrBuildContext =
  | {
      isSsrBuild: false;
      getReactRouterServerManifest?: never;
      serverBundleBuildConfig?: never;
    }
  | {
      isSsrBuild: true;
      getReactRouterServerManifest: () => Promise<ReactRouterManifest>;
      serverBundleBuildConfig: ServerBundleBuildConfig | null;
    };

export type ReactRouterPluginContext = ReactRouterPluginSsrBuildContext & {
  rootDirectory: string;
  entryClientFilePath: string;
  entryServerFilePath: string;
  publicPath: string;
  reactRouterConfig: ResolvedVitePluginConfig;
  viteManifestEnabled: boolean;
};

let serverBuildId = VirtualModule.id("server-build");
let serverManifestId = VirtualModule.id("server-manifest");
let browserManifestId = VirtualModule.id("browser-manifest");
let hmrRuntimeId = VirtualModule.id("hmr-runtime");
let injectHmrRuntimeId = VirtualModule.id("inject-hmr-runtime");

const resolveRelativeRouteFilePath = (
  route: ConfigRoute,
  reactRouterConfig: ResolvedVitePluginConfig
) => {
  let vite = importViteEsmSync();
  let file = route.file;
  let fullPath = path.resolve(reactRouterConfig.appDirectory, file);

  return vite.normalizePath(fullPath);
};

let vmods = [serverBuildId, serverManifestId, browserManifestId];

const invalidateVirtualModules = (viteDevServer: Vite.ViteDevServer) => {
  vmods.forEach((vmod) => {
    let mod = viteDevServer.moduleGraph.getModuleById(
      VirtualModule.resolve(vmod)
    );
    if (mod) {
      viteDevServer.moduleGraph.invalidateModule(mod);
    }
  });
};

const getHash = (source: BinaryLike, maxLength?: number): string => {
  let hash = createHash("sha256").update(source).digest("hex");
  return typeof maxLength === "number" ? hash.slice(0, maxLength) : hash;
};

const resolveChunk = (
  ctx: ReactRouterPluginContext,
  viteManifest: Vite.Manifest,
  absoluteFilePath: string
) => {
  let vite = importViteEsmSync();
  let rootRelativeFilePath = vite.normalizePath(
    path.relative(ctx.rootDirectory, absoluteFilePath)
  );
  let entryChunk =
    viteManifest[rootRelativeFilePath + ROUTE_ENTRY_QUERY_STRING] ??
    viteManifest[rootRelativeFilePath];

  if (!entryChunk) {
    let knownManifestKeys = Object.keys(viteManifest)
      .map((key) => '"' + key + '"')
      .join(", ");
    throw new Error(
      `No manifest entry found for "${rootRelativeFilePath}". Known manifest keys: ${knownManifestKeys}`
    );
  }

  return entryChunk;
};

const getReactRouterManifestBuildAssets = (
  ctx: ReactRouterPluginContext,
  viteManifest: Vite.Manifest,
  entryFilePath: string,
  prependedAssetFilePaths: string[] = []
): ReactRouterManifest["entry"] & { css: string[] } => {
  let entryChunk = resolveChunk(ctx, viteManifest, entryFilePath);

  // This is here to support prepending client entry assets to the root route
  let prependedAssetChunks = prependedAssetFilePaths.map((filePath) =>
    resolveChunk(ctx, viteManifest, filePath)
  );

  let chunks = resolveDependantChunks(viteManifest, [
    ...prependedAssetChunks,
    entryChunk,
  ]);

  return {
    module: `${ctx.publicPath}${entryChunk.file}`,
    imports:
      dedupe(chunks.flatMap((e) => e.imports ?? [])).map((imported) => {
        return `${ctx.publicPath}${viteManifest[imported].file}`;
      }) ?? [],
    css:
      dedupe(chunks.flatMap((e) => e.css ?? [])).map((href) => {
        return `${ctx.publicPath}${href}`;
      }) ?? [],
  };
};

function resolveDependantChunks(
  viteManifest: Vite.Manifest,
  entryChunks: Vite.ManifestChunk[]
): Vite.ManifestChunk[] {
  let chunks = new Set<Vite.ManifestChunk>();

  function walk(chunk: Vite.ManifestChunk) {
    if (chunks.has(chunk)) {
      return;
    }

    if (chunk.imports) {
      for (let importKey of chunk.imports) {
        walk(viteManifest[importKey]);
      }
    }

    chunks.add(chunk);
  }

  for (let entryChunk of entryChunks) {
    walk(entryChunk);
  }

  return Array.from(chunks);
}

function dedupe<T>(array: T[]): T[] {
  return [...new Set(array)];
}

const writeFileSafe = async (file: string, contents: string): Promise<void> => {
  await fse.ensureDir(path.dirname(file));
  await fse.writeFile(file, contents);
};

const getRouteManifestModuleExports = async (
  viteChildCompiler: Vite.ViteDevServer | null,
  ctx: ReactRouterPluginContext
): Promise<Record<string, string[]>> => {
  let entries = await Promise.all(
    Object.entries(ctx.reactRouterConfig.routes).map(async ([key, route]) => {
      let sourceExports = await getRouteModuleExports(
        viteChildCompiler,
        ctx,
        route.file
      );
      return [key, sourceExports] as const;
    })
  );
  return Object.fromEntries(entries);
};

const getRouteModuleExports = async (
  viteChildCompiler: Vite.ViteDevServer | null,
  ctx: ReactRouterPluginContext,
  routeFile: string,
  readRouteFile?: () => string | Promise<string>
): Promise<string[]> => {
  let routePath = path.resolve(ctx.reactRouterConfig.appDirectory, routeFile);
  let code = await (readRouteFile?.() ?? fse.readFile(routePath, "utf-8"));
  if (!code.includes("defineRoute")) {
    return _getRouteModuleExports(
      viteChildCompiler,
      ctx,
      routeFile,
      readRouteFile
    );
  }
  let renameFields = ["Component", "serverLoader", "actionLoader"];
  let fields = defineRoute.parseFields(code);
  let exports = fields.filter(
    (exportName) => !renameFields.includes(exportName)
  );
  if (fields.includes("Component")) exports.push("default");
  if (fields.includes("serverLoader")) exports.push("loader");
  if (fields.includes("serverAction")) exports.push("action");
  return exports;
};

const _getRouteModuleExports = async (
  viteChildCompiler: Vite.ViteDevServer | null,
  ctx: ReactRouterPluginContext,
  routeFile: string,
  readRouteFile?: () => string | Promise<string>
): Promise<string[]> => {
  if (!viteChildCompiler) {
    throw new Error("Vite child compiler not found");
  }

  // We transform the route module code with the Vite child compiler so that we
  // can parse the exports from non-JS files like MDX. This ensures that we can
  // understand the exports from anything that Vite can compile to JS, not just
  // the route file formats that the Remix compiler historically supported.

  let ssr = true;
  let { pluginContainer, moduleGraph } = viteChildCompiler;

  let routePath = path.resolve(ctx.reactRouterConfig.appDirectory, routeFile);
  let url = resolveFileUrl(ctx, routePath);

  let resolveId = async () => {
    let result = await pluginContainer.resolveId(url, undefined, { ssr });
    if (!result) throw new Error(`Could not resolve module ID for ${url}`);
    return result.id;
  };

  let [id, code] = await Promise.all([
    resolveId(),
    readRouteFile?.() ?? fse.readFile(routePath, "utf-8"),
    // pluginContainer.transform(...) fails if we don't do this first:
    moduleGraph.ensureEntryFromUrl(url, ssr),
  ]);

  let transformed = await pluginContainer.transform(code, id, { ssr });
  let [, exports] = esModuleLexer(transformed.code);
  let exportNames = exports.map((e) => e.n);

  return exportNames;
};

const getServerBundleBuildConfig = (
  viteUserConfig: Vite.UserConfig
): ServerBundleBuildConfig | null => {
  if (
    !("__reactRouterServerBundleBuildConfig" in viteUserConfig) ||
    !viteUserConfig.__reactRouterServerBundleBuildConfig
  ) {
    return null;
  }

  return viteUserConfig.__reactRouterServerBundleBuildConfig as ServerBundleBuildConfig;
};

export let getServerBuildDirectory = (ctx: ReactRouterPluginContext) =>
  path.join(
    ctx.reactRouterConfig.buildDirectory,
    "server",
    ...(ctx.serverBundleBuildConfig
      ? [ctx.serverBundleBuildConfig.serverBundleId]
      : [])
  );

let getClientBuildDirectory = (reactRouterConfig: ResolvedVitePluginConfig) =>
  path.join(reactRouterConfig.buildDirectory, "client");

let defaultEntriesDir = path.resolve(__dirname, "..", "config", "defaults");
let defaultEntries = fse
  .readdirSync(defaultEntriesDir)
  .map((filename) => path.join(defaultEntriesDir, filename));
invariant(defaultEntries.length > 0, "No default entries found");

type MaybePromise<T> = T | Promise<T>;

let reactRouterDevLoadContext: (
  request: Request
) => MaybePromise<Record<string, unknown>> = () => ({});

export let setReactRouterDevLoadContext = (
  loadContext: (request: Request) => MaybePromise<Record<string, unknown>>
) => {
  reactRouterDevLoadContext = loadContext;
};

// Inlined from https://github.com/jsdf/deep-freeze
let deepFreeze = (o: any) => {
  Object.freeze(o);
  let oIsFunction = typeof o === "function";
  let hasOwnProp = Object.prototype.hasOwnProperty;
  Object.getOwnPropertyNames(o).forEach(function (prop) {
    if (
      hasOwnProp.call(o, prop) &&
      (oIsFunction
        ? prop !== "caller" && prop !== "callee" && prop !== "arguments"
        : true) &&
      o[prop] !== null &&
      (typeof o[prop] === "object" || typeof o[prop] === "function") &&
      !Object.isFrozen(o[prop])
    ) {
      deepFreeze(o[prop]);
    }
  });
  return o;
};

export type ReactRouterVitePlugin = (
  config?: VitePluginConfig
) => Vite.Plugin[];
export const reactRouterVitePlugin: ReactRouterVitePlugin = (_config) => {
  let reactRouterUserConfig = _config ?? {};

  // Prevent mutations to the user config
  reactRouterUserConfig = deepFreeze(reactRouterUserConfig);

  let viteCommand: Vite.ResolvedConfig["command"];
  let viteUserConfig: Vite.UserConfig;
  let viteConfigEnv: Vite.ConfigEnv;
  let viteConfig: Vite.ResolvedConfig | undefined;
  let cssModulesManifest: Record<string, string> = {};
  let viteChildCompiler: Vite.ViteDevServer | null = null;
  let routeConfigViteServer: Vite.ViteDevServer | null = null;
  let viteNodeRunner: ViteNodeRunner | null = null;

  let ssrExternals = isInReactRouterMonorepo()
    ? [
        // This is only needed within this repo because these packages
        // are linked to a directory outside of node_modules so Vite
        // treats them as internal code by default.
        "react-router",
        "react-router-dom",
        "@react-router/dev",
        "@react-router/express",
        "@react-router/node",
        "@react-router/serve",
      ]
    : undefined;

  // This is initialized by `updatePluginContext` during Vite's `config`
  // hook, so most of the code can assume this defined without null check.
  // During dev, `updatePluginContext` is called again on every config file
  // change or route file addition/removal.
  let ctx: ReactRouterPluginContext;

  /** Mutates `ctx` as a side-effect */
  let updatePluginContext = async (): Promise<void> => {
    let rootDirectory =
      viteUserConfig.root ?? process.env.REACT_ROUTER_ROOT ?? process.cwd();

    invariant(viteNodeRunner);
    let reactRouterConfig = await resolveReactRouterConfig({
      rootDirectory,
      reactRouterUserConfig,
      viteUserConfig,
      viteCommand,
      viteNodeRunner,
    });

    let { entryClientFilePath, entryServerFilePath } = await resolveEntryFiles({
      rootDirectory,
      reactRouterConfig,
    });

    let publicPath = resolvePublicPath(viteUserConfig);
    let viteManifestEnabled = viteUserConfig.build?.manifest === true;

    let ssrBuildCtx: ReactRouterPluginSsrBuildContext =
      viteConfigEnv.isSsrBuild && viteCommand === "build"
        ? {
            isSsrBuild: true,
            getReactRouterServerManifest: async () =>
              (await generateReactRouterManifestsForBuild())
                .reactRouterServerManifest,
            serverBundleBuildConfig: getServerBundleBuildConfig(viteUserConfig),
          }
        : { isSsrBuild: false };

    ctx = {
      reactRouterConfig,
      rootDirectory,
      entryClientFilePath,
      entryServerFilePath,
      publicPath,
      viteManifestEnabled,
      ...ssrBuildCtx,
    };
  };

  let pluginIndex = (pluginName: string) => {
    invariant(viteConfig);
    return viteConfig.plugins.findIndex((plugin) => plugin.name === pluginName);
  };

  let getServerEntry = async () => {
    invariant(viteConfig, "viteconfig required to generate the server entry");

    let routes = ctx.serverBundleBuildConfig
      ? // For server bundle builds, the server build should only import the
        // routes for this bundle rather than importing all routes
        ctx.serverBundleBuildConfig.routes
      : // Otherwise, all routes are imported as usual
        ctx.reactRouterConfig.routes;

    return `
    import * as entryServer from ${JSON.stringify(
      resolveFileUrl(ctx, ctx.entryServerFilePath)
    )};
    ${Object.keys(routes)
      .map((key, index) => {
        let route = routes[key]!;
        return `import * as route${index} from ${JSON.stringify(
          resolveFileUrl(
            ctx,
            resolveRelativeRouteFilePath(route, ctx.reactRouterConfig)
          ) + ROUTE_ENTRY_QUERY_STRING
        )};`;
      })
      .join("\n")}
      export { default as assets } from ${JSON.stringify(serverManifestId)};
      export const assetsBuildDirectory = ${JSON.stringify(
        path.relative(
          ctx.rootDirectory,
          getClientBuildDirectory(ctx.reactRouterConfig)
        )
      )};
      export const basename = ${JSON.stringify(ctx.reactRouterConfig.basename)};
      export const future = ${JSON.stringify(ctx.reactRouterConfig.future)};
      export const isSpaMode = ${
        !ctx.reactRouterConfig.ssr && ctx.reactRouterConfig.prerender == null
      };
      export const publicPath = ${JSON.stringify(ctx.publicPath)};
      export const entry = { module: entryServer };
      export const routes = {
        ${Object.keys(routes)
          .map((key, index) => {
            let route = routes[key]!;
            return `${JSON.stringify(key)}: {
          id: ${JSON.stringify(route.id)},
          parentId: ${JSON.stringify(route.parentId)},
          path: ${JSON.stringify(route.path)},
          index: ${JSON.stringify(route.index)},
          caseSensitive: ${JSON.stringify(route.caseSensitive)},
          module: route${index}
        }`;
          })
          .join(",\n  ")}
      };`;
  };

  let loadViteManifest = async (directory: string) => {
    let manifestContents = await fse.readFile(
      path.resolve(directory, ".vite", "manifest.json"),
      "utf-8"
    );
    return JSON.parse(manifestContents) as Vite.Manifest;
  };

  let getViteManifestFilePaths = (viteManifest: Vite.Manifest): Set<string> => {
    let filePaths = Object.values(viteManifest).map((chunk) => chunk.file);
    return new Set(filePaths);
  };

  let getViteManifestAssetPaths = (
    viteManifest: Vite.Manifest
  ): Set<string> => {
    // Get .css?url imports and CSS entry points
    let cssUrlPaths = Object.values(viteManifest)
      .filter((chunk) => chunk.file.endsWith(".css"))
      .map((chunk) => chunk.file);

    // Get bundled CSS files and generic asset types
    let chunkAssetPaths = Object.values(viteManifest).flatMap(
      (chunk) => chunk.assets ?? []
    );

    return new Set([...cssUrlPaths, ...chunkAssetPaths]);
  };

  let generateReactRouterManifestsForBuild = async (): Promise<{
    reactRouterBrowserManifest: ReactRouterManifest;
    reactRouterServerManifest: ReactRouterManifest;
  }> => {
    invariant(viteConfig);

    let viteManifest = await loadViteManifest(
      getClientBuildDirectory(ctx.reactRouterConfig)
    );

    let entry = getReactRouterManifestBuildAssets(
      ctx,
      viteManifest,
      ctx.entryClientFilePath
    );

    let browserRoutes: ReactRouterManifest["routes"] = {};
    let serverRoutes: ReactRouterManifest["routes"] = {};

    let routeManifestExports = await getRouteManifestModuleExports(
      viteChildCompiler,
      ctx
    );

    for (let [key, route] of Object.entries(ctx.reactRouterConfig.routes)) {
      let routeFilePath = path.join(
        ctx.reactRouterConfig.appDirectory,
        route.file
      );
      let sourceExports = routeManifestExports[key];
      let isRootRoute = route.parentId === undefined;

      let routeManifestEntry = {
        id: route.id,
        parentId: route.parentId,
        path: route.path,
        index: route.index,
        caseSensitive: route.caseSensitive,
        hasAction: sourceExports.includes("action"),
        hasLoader: sourceExports.includes("loader"),
        hasClientAction: sourceExports.includes("clientAction"),
        hasClientLoader: sourceExports.includes("clientLoader"),
        hasErrorBoundary: sourceExports.includes("ErrorBoundary"),
        ...getReactRouterManifestBuildAssets(
          ctx,
          viteManifest,
          routeFilePath,
          // If this is the root route, we also need to include assets from the
          // client entry file as this is a common way for consumers to import
          // global reset styles, etc.
          isRootRoute ? [ctx.entryClientFilePath] : []
        ),
      };

      browserRoutes[key] = routeManifestEntry;

      let serverBundleRoutes = ctx.serverBundleBuildConfig?.routes;
      if (!serverBundleRoutes || serverBundleRoutes[key]) {
        serverRoutes[key] = routeManifestEntry;
      }
    }

    let fingerprintedValues = { entry, routes: browserRoutes };
    let version = getHash(JSON.stringify(fingerprintedValues), 8);
    let manifestPath = path.posix.join(
      viteConfig.build.assetsDir,
      `manifest-${version}.js`
    );
    let url = `${ctx.publicPath}${manifestPath}`;
    let nonFingerprintedValues = { url, version };

    let reactRouterBrowserManifest: ReactRouterManifest = {
      ...fingerprintedValues,
      ...nonFingerprintedValues,
    };

    // Write the browser manifest to disk as part of the build process
    await writeFileSafe(
      path.join(getClientBuildDirectory(ctx.reactRouterConfig), manifestPath),
      `window.__remixManifest=${JSON.stringify(reactRouterBrowserManifest)};`
    );

    // The server manifest is the same as the browser manifest, except for
    // server bundle builds which only includes routes for the current bundle,
    // otherwise the server and client have the same routes
    let reactRouterServerManifest: ReactRouterManifest = {
      ...reactRouterBrowserManifest,
      routes: serverRoutes,
    };

    return {
      reactRouterBrowserManifest,
      reactRouterServerManifest,
    };
  };

  // In dev, the server and browser manifests are the same
  let getReactRouterManifestForDev = async (): Promise<ReactRouterManifest> => {
    let routes: ReactRouterManifest["routes"] = {};

    let routeManifestExports = await getRouteManifestModuleExports(
      viteChildCompiler,
      ctx
    );

    for (let [key, route] of Object.entries(ctx.reactRouterConfig.routes)) {
      let sourceExports = routeManifestExports[key];
      routes[key] = {
        id: route.id,
        parentId: route.parentId,
        path: route.path,
        index: route.index,
        caseSensitive: route.caseSensitive,
        module: path.posix.join(
          ctx.publicPath,
          `${resolveFileUrl(
            ctx,
            resolveRelativeRouteFilePath(route, ctx.reactRouterConfig)
          )}${ROUTE_ENTRY_QUERY_STRING}`
        ),
        hasAction: sourceExports.includes("action"),
        hasLoader: sourceExports.includes("loader"),
        hasClientAction: sourceExports.includes("clientAction"),
        hasClientLoader: sourceExports.includes("clientLoader"),
        hasErrorBoundary: sourceExports.includes("ErrorBoundary"),
        imports: [],
      };
    }

    return {
      version: String(Math.random()),
      url: path.posix.join(
        ctx.publicPath,
        VirtualModule.url(browserManifestId)
      ),
      hmr: {
        runtime: path.posix.join(
          ctx.publicPath,
          VirtualModule.url(injectHmrRuntimeId)
        ),
      },
      entry: {
        module: path.posix.join(
          ctx.publicPath,
          resolveFileUrl(ctx, ctx.entryClientFilePath)
        ),
        imports: [],
      },
      routes,
    };
  };

  return [
    {
      name: "react-router",
      config: async (_viteUserConfig, _viteConfigEnv) => {
        // Preload Vite's ESM build up-front as soon as we're in an async context
        await preloadViteEsm();

        // Ensure sync import of Vite works after async preload
        let vite = importViteEsmSync();

        viteUserConfig = _viteUserConfig;
        viteConfigEnv = _viteConfigEnv;
        viteCommand = viteConfigEnv.command;

        routeConfigViteServer = await vite.createServer({
          mode: viteConfigEnv.mode,
          server: {
            watch: viteCommand === "build" ? null : undefined,
            preTransformRequests: false,
            hmr: false,
          },
          ssr: {
            external: ssrExternals,
          },
          optimizeDeps: {
            noDiscovery: true,
          },
          configFile: false,
          envFile: false,
          plugins: [],
        });
        await routeConfigViteServer.pluginContainer.buildStart({});

        let viteNodeServer = new ViteNodeServer(routeConfigViteServer);

        installSourcemapsSupport({
          getSourceMap: (source) => viteNodeServer.getSourceMap(source),
        });

        viteNodeRunner = new ViteNodeRunner({
          root: routeConfigViteServer.config.root,
          base: routeConfigViteServer.config.base,
          fetchModule(id) {
            return viteNodeServer.fetchModule(id);
          },
          resolveId(id, importer) {
            return viteNodeServer.resolveId(id, importer);
          },
        });

        await updatePluginContext();

        Object.assign(
          process.env,
          vite.loadEnv(
            viteConfigEnv.mode,
            ctx.rootDirectory,
            // We override default prefix of "VITE_" with a blank string since
            // we're targeting the server, so we want to load all environment
            // variables, not just those explicitly marked for the client
            ""
          )
        );

        let baseRollupOptions = {
          // Silence Rollup "use client" warnings
          // Adapted from https://github.com/vitejs/vite-plugin-react/pull/144
          onwarn(warning, defaultHandler) {
            if (
              warning.code === "MODULE_LEVEL_DIRECTIVE" &&
              warning.message.includes("use client")
            ) {
              return;
            }
            if (viteUserConfig.build?.rollupOptions?.onwarn) {
              viteUserConfig.build.rollupOptions.onwarn(
                warning,
                defaultHandler
              );
            } else {
              defaultHandler(warning);
            }
          },
        } satisfies Vite.BuildOptions["rollupOptions"];

        return {
          __reactRouterPluginContext: ctx,
          appType:
            viteCommand === "serve" &&
            viteConfigEnv.mode === "production" &&
            ctx.reactRouterConfig.ssr === false
              ? "spa"
              : "custom",

          ssr: {
<<<<<<< HEAD
            external: ssrExternals,
=======
            external: isInReactRouterMonorepo()
              ? [
                  // This is only needed within this repo because these packages
                  // are linked to a directory outside of node_modules so Vite
                  // treats them as internal code by default.
                  "react-router",
                  "react-router-dom",
                  "@react-router/cloudflare",
                  "@react-router/dev",
                  "@react-router/express",
                  "@react-router/node",
                  "@react-router/serve",
                ]
              : undefined,
>>>>>>> 93442724
          },
          optimizeDeps: {
            include: [
              // Pre-bundle React dependencies to avoid React duplicates,
              // even if React dependencies are not direct dependencies.
              // https://react.dev/warnings/invalid-hook-call-warning#duplicate-react
              "react",
              "react/jsx-runtime",
              "react/jsx-dev-runtime",
              "react-dom/client",

              // Pre-bundle router dependencies to avoid router duplicates.
              // Mismatching routers cause `Error: You must render this element inside a <Remix> element`.
              "react-router",
              "react-router-dom",
            ],
          },
          esbuild: {
            jsx: "automatic",
            jsxDev: viteCommand !== "build",
          },
          resolve: {
            dedupe: [
              // https://react.dev/warnings/invalid-hook-call-warning#duplicate-react
              "react",
              "react-dom",

              // see description for `optimizeDeps.include`
              "react-router",
              "react-router-dom",
            ],
          },
          base: viteUserConfig.base,

          // When consumer provides an allow list for files that can be read by
          // the server, ensure that the default entry files are included.
          // If we don't do this and a default entry file is used, the server
          // will throw an error that the file is not allowed to be read.
          // https://vitejs.dev/config/server-options#server-fs-allow
          server: viteUserConfig.server?.fs?.allow
            ? { fs: { allow: defaultEntries } }
            : undefined,

          // Vite config options for building
          ...(viteCommand === "build"
            ? {
                build: {
                  cssMinify: viteUserConfig.build?.cssMinify ?? true,
                  ...(!viteConfigEnv.isSsrBuild
                    ? {
                        manifest: true,
                        outDir: getClientBuildDirectory(ctx.reactRouterConfig),
                        rollupOptions: {
                          ...baseRollupOptions,
                          preserveEntrySignatures: "exports-only",
                          input: [
                            ctx.entryClientFilePath,
                            ...Object.values(ctx.reactRouterConfig.routes).map(
                              (route) =>
                                `${path.resolve(
                                  ctx.reactRouterConfig.appDirectory,
                                  route.file
                                )}${ROUTE_ENTRY_QUERY_STRING}`
                            ),
                          ],
                        },
                      }
                    : {
                        // We move SSR-only assets to client assets. Note that the
                        // SSR build can also emit code-split JS files (e.g. by
                        // dynamic import) under the same assets directory
                        // regardless of "ssrEmitAssets" option, so we also need to
                        // keep these JS files have to be kept as-is.
                        ssrEmitAssets: true,
                        copyPublicDir: false, // Assets in the public directory are only used by the client
                        manifest: true, // We need the manifest to detect SSR-only assets
                        outDir: getServerBuildDirectory(ctx),
                        rollupOptions: {
                          ...baseRollupOptions,
                          preserveEntrySignatures: "exports-only",
                          input:
                            viteUserConfig.build?.rollupOptions?.input ??
                            serverBuildId,
                          output: {
                            entryFileNames:
                              ctx.reactRouterConfig.serverBuildFile,
                            format: ctx.reactRouterConfig.serverModuleFormat,
                          },
                        },
                      }),
                },
              }
            : undefined),

          // Vite config options for SPA preview mode
          ...(viteCommand === "serve" && ctx.reactRouterConfig.ssr === false
            ? {
                build: {
                  manifest: true,
                  outDir: getClientBuildDirectory(ctx.reactRouterConfig),
                },
              }
            : undefined),
        };
      },
      async configResolved(resolvedViteConfig) {
        await initEsModuleLexer;

        viteConfig = resolvedViteConfig;
        invariant(viteConfig);

        // We load the same Vite config file again for the child compiler so
        // that both parent and child compiler's plugins have independent state.
        // If we re-used the `viteUserConfig.plugins` array for the child
        // compiler, it could lead to mutating shared state between plugin
        // instances in unexpected ways, e.g. during `vite build` the
        // `configResolved` plugin hook would be called with `command = "build"`
        // by parent and then `command = "serve"` by child, which some plugins
        // may respond to by updating state referenced by the parent.
        if (!viteConfig.configFile) {
          throw new Error(
            "The React Router Vite plugin requires the use of a Vite config file"
          );
        }

        let vite = importViteEsmSync();

        let childCompilerConfigFile = await vite.loadConfigFromFile(
          {
            command: viteConfig.command,
            mode: viteConfig.mode,
            isSsrBuild: ctx.isSsrBuild,
          },
          viteConfig.configFile
        );

        invariant(
          childCompilerConfigFile,
          "Vite config file was unable to be resolved for React Router child compiler"
        );

        // Validate that commonly used Rollup plugins that need to run before
        // ours are in the correct order. This is because Rollup plugins can't
        // set `enforce: "pre"` like Vite plugins can. Explicitly validating
        // this provides a much nicer developer experience.
        let rollupPrePlugins = [
          { pluginName: "@mdx-js/rollup", displayName: "@mdx-js/rollup" },
        ];
        for (let prePlugin of rollupPrePlugins) {
          let prePluginIndex = pluginIndex(prePlugin.pluginName);
          if (
            prePluginIndex >= 0 &&
            prePluginIndex > pluginIndex("react-router")
          ) {
            throw new Error(
              `The "${prePlugin.displayName}" plugin should be placed before the React Router plugin in your Vite config file`
            );
          }
        }

        viteChildCompiler = await vite.createServer({
          ...viteUserConfig,
          mode: viteConfig.mode,
          server: {
            watch: viteConfig.command === "build" ? null : undefined,
            preTransformRequests: false,
            hmr: false,
          },
          configFile: false,
          envFile: false,
          plugins: [
            ...(childCompilerConfigFile.config.plugins ?? [])
              .flat()
              // Exclude this plugin from the child compiler to prevent an
              // infinite loop (plugin creates a child compiler with the same
              // plugin that creates another child compiler, repeat ad
              // infinitum), and to prevent the manifest from being written to
              // disk from the child compiler. This is important in the
              // production build because the child compiler is a Vite dev
              // server and will generate incorrect manifests.
              .filter(
                (plugin) =>
                  typeof plugin === "object" &&
                  plugin !== null &&
                  "name" in plugin &&
                  plugin.name !== "react-router" &&
                  plugin.name !== "react-router-hmr-updates"
              ),
          ],
        });
        await viteChildCompiler.pluginContainer.buildStart({});
      },
      async transform(code, id) {
        if (isCssModulesFile(id)) {
          cssModulesManifest[id] = code;
        }
      },
      buildStart() {
        invariant(viteConfig);

        if (
          viteCommand === "build" &&
          viteConfig.mode === "production" &&
          !viteConfig.build.ssr &&
          viteConfig.build.sourcemap
        ) {
          viteConfig.logger.warn(
            colors.yellow(
              "\n" +
                colors.bold("  ⚠️  Source maps are enabled in production\n") +
                [
                  "This makes your server code publicly",
                  "visible in the browser. This is highly",
                  "discouraged! If you insist, ensure that",
                  "you are using environment variables for",
                  "secrets and not hard-coding them in",
                  "your source code.",
                ]
                  .map((line) => "     " + line)
                  .join("\n") +
                "\n"
            )
          );
        }
      },
      async configureServer(viteDevServer) {
        setDevServerHooks({
          // Give the request handler access to the critical CSS in dev to avoid a
          // flash of unstyled content since Vite injects CSS file contents via JS
          getCriticalCss: async (build, url) => {
            return getStylesForUrl({
              rootDirectory: ctx.rootDirectory,
              entryClientFilePath: ctx.entryClientFilePath,
              reactRouterConfig: ctx.reactRouterConfig,
              viteDevServer,
              cssModulesManifest,
              build,
              url,
            });
          },
          // If an error is caught within the request handler, let Vite fix the
          // stack trace so it maps back to the actual source code
          processRequestError: (error) => {
            if (error instanceof Error) {
              viteDevServer.ssrFixStacktrace(error);
            }
          },
        });

        // Invalidate virtual modules and update cached plugin config via file watcher
        viteDevServer.watcher.on("all", async (eventName, filepath) => {
          let { normalizePath } = importViteEsmSync();

          let appFileAddedOrRemoved =
            (eventName === "add" || eventName === "unlink") &&
            normalizePath(filepath).startsWith(
              normalizePath(ctx.reactRouterConfig.appDirectory)
            );

          invariant(viteConfig?.configFile);
          let viteConfigChanged =
            eventName === "change" &&
            normalizePath(filepath) === normalizePath(viteConfig.configFile);

          let routesConfigModuleGraphChanged = Boolean(
            routeConfigViteServer?.moduleGraph.getModuleById(filepath)
          );

          if (routesConfigModuleGraphChanged) {
            routeConfigViteServer?.moduleGraph.invalidateAll();
            viteNodeRunner?.moduleCache.clear();
          }

          if (
            appFileAddedOrRemoved ||
            viteConfigChanged ||
            routesConfigModuleGraphChanged
          ) {
            let lastReactRouterConfig = ctx.reactRouterConfig;

            await updatePluginContext();

            if (!isEqualJson(lastReactRouterConfig, ctx.reactRouterConfig)) {
              invalidateVirtualModules(viteDevServer);
            }
          }
        });

        return () => {
          // Let user servers handle SSR requests in middleware mode,
          // otherwise the Vite plugin will handle the request
          if (!viteDevServer.config.server.middlewareMode) {
            viteDevServer.middlewares.use(async (req, res, next) => {
              try {
                let build = (await viteDevServer.ssrLoadModule(
                  serverBuildId
                )) as ServerBuild;

                let handler = createRequestHandler(build, "development");
                let nodeHandler: NodeRequestHandler = async (
                  nodeReq,
                  nodeRes
                ) => {
                  let req = fromNodeRequest(nodeReq);
                  let res = await handler(
                    req,
                    await reactRouterDevLoadContext(req)
                  );
                  await toNodeRequest(res, nodeRes);
                };
                await nodeHandler(req, res);
              } catch (error) {
                next(error);
              }
            });
          }
        };
      },
      writeBundle: {
        // After the SSR build is finished, we inspect the Vite manifest for
        // the SSR build and move server-only assets to client assets directory
        async handler() {
          if (!ctx.isSsrBuild) {
            return;
          }

          invariant(viteConfig);

          let clientBuildDirectory = getClientBuildDirectory(
            ctx.reactRouterConfig
          );
          let serverBuildDirectory = getServerBuildDirectory(ctx);

          let ssrViteManifest = await loadViteManifest(serverBuildDirectory);
          let clientViteManifest = await loadViteManifest(clientBuildDirectory);

          let clientFilePaths = getViteManifestFilePaths(clientViteManifest);
          let ssrAssetPaths = getViteManifestAssetPaths(ssrViteManifest);

          // We only move assets that aren't in the client build, otherwise we
          // remove them. These assets only exist because we explicitly set
          // `ssrEmitAssets: true` in the SSR Vite config. These assets
          // typically wouldn't exist by default, which is why we assume it's
          // safe to remove them. We're aiming for a clean build output so that
          // unnecessary assets don't get deployed alongside the server code.
          let movedAssetPaths: string[] = [];
          for (let ssrAssetPath of ssrAssetPaths) {
            let src = path.join(serverBuildDirectory, ssrAssetPath);
            if (!clientFilePaths.has(ssrAssetPath)) {
              let dest = path.join(clientBuildDirectory, ssrAssetPath);
              await fse.move(src, dest);
              movedAssetPaths.push(dest);
            } else {
              await fse.remove(src);
            }
          }

          // We assume CSS assets from the SSR build are unnecessary and remove
          // them for the same reasons as above.
          let ssrCssPaths = Object.values(ssrViteManifest).flatMap(
            (chunk) => chunk.css ?? []
          );
          await Promise.all(
            ssrCssPaths.map((cssPath) =>
              fse.remove(path.join(serverBuildDirectory, cssPath))
            )
          );

          if (movedAssetPaths.length) {
            viteConfig.logger.info(
              [
                "",
                `${colors.green("✓")} ${movedAssetPaths.length} asset${
                  movedAssetPaths.length > 1 ? "s" : ""
                } moved from React Router server build to client assets.`,
                ...movedAssetPaths.map((movedAssetPath) =>
                  colors.dim(path.relative(ctx.rootDirectory, movedAssetPath))
                ),
                "",
              ].join("\n")
            );
          }

          if (ctx.reactRouterConfig.prerender != null) {
            // If we have prerender routes, that takes precedence over SPA mode
            // which is ssr:false and only the rot route being rendered
            await handlePrerender(
              viteConfig,
              ctx.reactRouterConfig,
              serverBuildDirectory,
              clientBuildDirectory
            );
          } else if (!ctx.reactRouterConfig.ssr) {
            await handleSpaMode(
              viteConfig,
              ctx.reactRouterConfig,
              serverBuildDirectory,
              clientBuildDirectory
            );
          }

          // For both SPA mode and prerendering, we can remove the server builds
          // if ssr:false is set
          if (!ctx.reactRouterConfig.ssr) {
            // Cleanup - we no longer need the server build assets
            viteConfig.logger.info(
              [
                "Removing the server build in",
                colors.green(serverBuildDirectory),
                "due to ssr:false",
              ].join(" ")
            );
            fse.removeSync(serverBuildDirectory);
          }
        },
      },
      async buildEnd() {
        await viteChildCompiler?.close();
        await routeConfigViteServer?.close();
      },
    },
    {
      name: "react-router-route-entry",
      enforce: "pre",
      async transform(code, id, options) {
        if (!isRouteEntry(id)) return;
        let routeModuleId = id.replace(ROUTE_ENTRY_QUERY_STRING, "");

        let routeFileName = path.basename(routeModuleId);

        if (!code.includes("defineRoute")) {
          let sourceExports = await getRouteModuleExports(
            viteChildCompiler,
            ctx,
            routeModuleId
          );

          let reexports = sourceExports
            .filter(
              (exportName) =>
                (options?.ssr &&
                  SERVER_ONLY_ROUTE_EXPORTS.includes(exportName)) ||
                CLIENT_ROUTE_EXPORTS.includes(exportName)
            )
            .join(", ");
          return `export { ${reexports} } from "./${routeFileName}";`;
        }

        let renameFields = ["Component", "serverLoader", "serverAction"];
        let fields = defineRoute.parseFields(code);
        let reexports = fields
          .filter((exportName) => !renameFields.includes(exportName))
          .filter(
            (exportName) =>
              (options?.ssr &&
                SERVER_ONLY_ROUTE_EXPORTS.includes(exportName)) ||
              CLIENT_ROUTE_EXPORTS.includes(exportName)
          )
          .map((reexport) => `export const ${reexport} = route.${reexport};`);

        let content = `import route from "./${routeFileName}";`;
        if (fields.includes("Component")) {
          content +=
            `\n` +
            [
              `import { createElement } from "react";`,
              `import { useParams, useLoaderData, useActionData } from "react-router";`,
              `export default function Route() {`,
              `  let params = useParams();`,
              `  let loaderData = useLoaderData();`,
              `  let actionData = useActionData();`,
              `  return createElement(route.Component, { params, loaderData, actionData });`,
              `}`,
            ].join("\n");
        }
        if (options?.ssr && fields.includes("serverLoader")) {
          content += `\nexport const loader = route.serverLoader;`;
        }
        if (options?.ssr && fields.includes("serverAction")) {
          content += `\nexport const action = route.serverAction;`;
        }
        content += "\n" + reexports.join("\n");
        return content;
      },
    },
    {
      name: "react-router-virtual-modules",
      enforce: "pre",
      resolveId(id) {
        if (vmods.includes(id)) return VirtualModule.resolve(id);
      },
      async load(id) {
        switch (id) {
          case VirtualModule.resolve(serverBuildId): {
            return await getServerEntry();
          }
          case VirtualModule.resolve(serverManifestId): {
            let reactRouterManifest = ctx.isSsrBuild
              ? await ctx.getReactRouterServerManifest()
              : await getReactRouterManifestForDev();

            return `export default ${jsesc(reactRouterManifest, {
              es6: true,
            })};`;
          }
          case VirtualModule.resolve(browserManifestId): {
            if (viteCommand === "build") {
              throw new Error("This module only exists in development");
            }

            let reactRouterManifest = await getReactRouterManifestForDev();
            let reactRouterManifestString = jsesc(reactRouterManifest, {
              es6: true,
            });

            return `window.__remixManifest=${reactRouterManifestString};`;
          }
        }
      },
    },
    {
      name: "react-router-define-route",
      enforce: "pre",
      async transform(code, id, options) {
        if (options?.ssr) return;
        if (!code.includes("defineRoute")) return; // temporary back compat, remove once old style routes are unsupported

        if (id.endsWith(ROUTE_ENTRY_QUERY_STRING)) return;

        let route = getRoute(ctx.reactRouterConfig, id);
        if (!route && code.includes("defineRoute")) {
          return defineRoute.assertNotImported(code);
        }

        return defineRoute.transform(code, id, options);
      },
    },
    {
      name: "react-router-dot-server",
      enforce: "pre",
      async resolveId(id, importer, options) {
        if (options?.ssr) return;

        let isResolving = options?.custom?.["react-router-dot-server"] ?? false;
        if (isResolving) return;
        options.custom = { ...options.custom, "react-router-dot-server": true };
        let resolved = await this.resolve(id, importer, options);
        if (!resolved) return;

        let serverFileRE = /\.server(\.[cm]?[jt]sx?)?$/;
        let serverDirRE = /\/\.server\//;
        let isDotServer =
          serverFileRE.test(resolved!.id) || serverDirRE.test(resolved!.id);
        if (!isDotServer) return;

        if (!importer) return;
        if (viteCommand !== "build" && importer.endsWith(".html")) {
          // Vite has a special `index.html` importer for `resolveId` within `transformRequest`
          // https://github.com/vitejs/vite/blob/5684fcd8d27110d098b3e1c19d851f44251588f1/packages/vite/src/node/server/transformRequest.ts#L158
          // https://github.com/vitejs/vite/blob/5684fcd8d27110d098b3e1c19d851f44251588f1/packages/vite/src/node/server/pluginContainer.ts#L668
          return;
        }

        let vite = importViteEsmSync();
        let importerShort = vite.normalizePath(
          path.relative(ctx.rootDirectory, importer)
        );
        let isRoute = getRoute(ctx.reactRouterConfig, importer);

        if (isRoute) {
          let serverOnlyExports = SERVER_ONLY_ROUTE_EXPORTS.map(
            (xport) => `\`${xport}\``
          ).join(", ");
          throw Error(
            [
              colors.red(`Server-only module referenced by client`),
              "",
              `    '${id}' imported by route '${importerShort}'`,
              "",
              `  React Router automatically removes server-code from these exports:`,
              `    ${serverOnlyExports}`,
              "",
              `  But other route exports in '${importerShort}' depend on '${id}'.`,
              "",
              "  See https://remix.run/docs/en/main/guides/vite#splitting-up-client-and-server-code",
              "",
            ].join("\n")
          );
        }

        throw Error(
          [
            colors.red(`Server-only module referenced by client`),
            "",
            `    '${id}' imported by '${importerShort}'`,
            "",
            "  See https://remix.run/docs/en/main/guides/vite#splitting-up-client-and-server-code",
            "",
          ].join("\n")
        );
      },
    },
    {
      name: "react-router-dot-client",
      async transform(code, id, options) {
        if (!options?.ssr) return;
        let clientFileRE = /\.client(\.[cm]?[jt]sx?)?$/;
        let clientDirRE = /\/\.client\//;
        if (clientFileRE.test(id) || clientDirRE.test(id)) {
          let exports = esModuleLexer(code)[1];
          return {
            code: exports
              .map(({ n: name }) =>
                name === "default"
                  ? "export default undefined;"
                  : `export const ${name} = undefined;`
              )
              .join("\n"),
            map: null,
          };
        }
      },
    },
    {
      name: "react-router-route-exports",
      async transform(code, id, options) {
        if (options?.ssr) return;

        let route = getRoute(ctx.reactRouterConfig, id);
        if (!route) return;

        if (!ctx.reactRouterConfig.ssr) {
          let serverOnlyExports = esModuleLexer(code)[1]
            .map((exp) => exp.n)
            .filter((exp) => SERVER_ONLY_ROUTE_EXPORTS.includes(exp));
          if (serverOnlyExports.length > 0) {
            let str = serverOnlyExports.map((e) => `\`${e}\``).join(", ");
            let message =
              `SPA Mode: ${serverOnlyExports.length} invalid route export(s) in ` +
              `\`${route.file}\`: ${str}. See https://remix.run/guides/spa-mode ` +
              `for more information.`;
            throw Error(message);
          }

          if (route.id !== "root") {
            let hasHydrateFallback = esModuleLexer(code)[1]
              .map((exp) => exp.n)
              .some((exp) => exp === "HydrateFallback");
            if (hasHydrateFallback) {
              let message =
                `SPA Mode: Invalid \`HydrateFallback\` export found in ` +
                `\`${route.file}\`. \`HydrateFallback\` is only permitted on ` +
                `the root route in SPA Mode. See https://remix.run/guides/spa-mode ` +
                `for more information.`;
              throw Error(message);
            }
          }
        }

        let [filepath] = id.split("?");

        return removeExports(code, SERVER_ONLY_ROUTE_EXPORTS, {
          sourceMaps: true,
          filename: id,
          sourceFileName: filepath,
        });
      },
    },
    {
      name: "react-router-inject-hmr-runtime",
      enforce: "pre",
      resolveId(id) {
        if (id === injectHmrRuntimeId)
          return VirtualModule.resolve(injectHmrRuntimeId);
      },
      async load(id) {
        if (id !== VirtualModule.resolve(injectHmrRuntimeId)) return;

        return [
          `import RefreshRuntime from "${hmrRuntimeId}"`,
          "RefreshRuntime.injectIntoGlobalHook(window)",
          "window.$RefreshReg$ = () => {}",
          "window.$RefreshSig$ = () => (type) => type",
          "window.__vite_plugin_react_preamble_installed__ = true",
        ].join("\n");
      },
    },
    {
      name: "react-router-hmr-runtime",
      enforce: "pre",
      resolveId(id) {
        if (id === hmrRuntimeId) return VirtualModule.resolve(hmrRuntimeId);
      },
      async load(id) {
        if (id !== VirtualModule.resolve(hmrRuntimeId)) return;

        let reactRefreshDir = path.dirname(
          require.resolve("react-refresh/package.json")
        );
        let reactRefreshRuntimePath = path.join(
          reactRefreshDir,
          "cjs/react-refresh-runtime.development.js"
        );

        return [
          "const exports = {}",
          await fse.readFile(reactRefreshRuntimePath, "utf8"),
          await fse.readFile(
            require.resolve("./static/refresh-utils.cjs"),
            "utf8"
          ),
          "export default exports",
        ].join("\n");
      },
    },
    {
      name: "react-router-react-refresh-babel",
      async transform(code, id, options) {
        if (viteCommand !== "serve") return;
        if (id.includes("/node_modules/")) return;

        let [filepath] = id.split("?");
        let extensionsRE = /\.(jsx?|tsx?|mdx?)$/;
        if (!extensionsRE.test(filepath)) return;

        let devRuntime = "react/jsx-dev-runtime";
        let ssr = options?.ssr === true;
        let isJSX = filepath.endsWith("x");
        let useFastRefresh = !ssr && (isJSX || code.includes(devRuntime));
        if (!useFastRefresh) return;

        if (isRouteEntry(id)) {
          return { code: addRefreshWrapper(ctx.reactRouterConfig, code, id) };
        }

        let result = await babel.transformAsync(code, {
          babelrc: false,
          configFile: false,
          filename: id,
          sourceFileName: filepath,
          parserOpts: {
            sourceType: "module",
            allowAwaitOutsideFunction: true,
          },
          plugins: [[require("react-refresh/babel"), { skipEnvCheck: true }]],
          sourceMaps: true,
        });
        if (result === null) return;

        code = result.code!;
        let refreshContentRE = /\$Refresh(?:Reg|Sig)\$\(/;
        if (refreshContentRE.test(code)) {
          code = addRefreshWrapper(ctx.reactRouterConfig, code, id);
        }
        return { code, map: result.map };
      },
    },
    {
      name: "react-router-hmr-updates",
      async handleHotUpdate({ server, file, modules, read }) {
        let route = getRoute(ctx.reactRouterConfig, file);

        type ManifestRoute = ReactRouterManifest["routes"][string];
        type HmrEventData = { route: ManifestRoute | null };
        let hmrEventData: HmrEventData = { route: null };

        if (route) {
          // invalidate manifest on route exports change
          let serverManifest = (await server.ssrLoadModule(serverManifestId))
            .default as ReactRouterManifest;

          let oldRouteMetadata = serverManifest.routes[route.id];
          let newRouteMetadata = await getRouteMetadata(
            ctx,
            viteChildCompiler,
            route,
            read
          );

          hmrEventData.route = newRouteMetadata;

          if (
            !oldRouteMetadata ||
            (
              [
                "hasLoader",
                "hasClientLoader",
                "hasAction",
                "hasClientAction",
                "hasErrorBoundary",
              ] as const
            ).some((key) => oldRouteMetadata[key] !== newRouteMetadata[key])
          ) {
            invalidateVirtualModules(server);
          }
        }

        server.ws.send({
          type: "custom",
          event: "react-router:hmr",
          data: hmrEventData,
        });

        return modules;
      },
    },
  ];
};

function isInReactRouterMonorepo() {
  // We use '@react-router/node' for this check since it's a
  // dependency of this package and guaranteed to be in node_modules
  let serverRuntimePath = path.dirname(
    require.resolve("@react-router/node/package.json")
  );
  let serverRuntimeParentDir = path.basename(
    path.resolve(serverRuntimePath, "..")
  );
  return serverRuntimeParentDir === "packages";
}

function isEqualJson(v1: unknown, v2: unknown) {
  return JSON.stringify(v1) === JSON.stringify(v2);
}

function addRefreshWrapper(
  reactRouterConfig: ResolvedVitePluginConfig,
  code: string,
  id: string
): string {
  let route = getRoute(reactRouterConfig, id);
  let acceptExports =
    route || isRouteEntry(id)
      ? [
          "clientAction",
          "clientLoader",
          "handle",
          "meta",
          "links",
          "shouldRevalidate",
        ]
      : [];
  return (
    REACT_REFRESH_HEADER.replaceAll("__SOURCE__", JSON.stringify(id)) +
    code +
    REACT_REFRESH_FOOTER.replaceAll("__SOURCE__", JSON.stringify(id))
      .replaceAll("__ACCEPT_EXPORTS__", JSON.stringify(acceptExports))
      .replaceAll("__ROUTE_ID__", JSON.stringify(route?.id))
  );
}

const REACT_REFRESH_HEADER = `
import RefreshRuntime from "${hmrRuntimeId}";

const inWebWorker = typeof WorkerGlobalScope !== 'undefined' && self instanceof WorkerGlobalScope;
let prevRefreshReg;
let prevRefreshSig;

if (import.meta.hot && !inWebWorker) {
  if (!window.__vite_plugin_react_preamble_installed__) {
    throw new Error(
      "React Router Vite plugin can't detect preamble. Something is wrong."
    );
  }

  prevRefreshReg = window.$RefreshReg$;
  prevRefreshSig = window.$RefreshSig$;
  window.$RefreshReg$ = (type, id) => {
    RefreshRuntime.register(type, __SOURCE__ + " " + id)
  };
  window.$RefreshSig$ = RefreshRuntime.createSignatureFunctionForTransform;
}`.replace(/\n+/g, "");

const REACT_REFRESH_FOOTER = `
if (import.meta.hot && !inWebWorker) {
  window.$RefreshReg$ = prevRefreshReg;
  window.$RefreshSig$ = prevRefreshSig;
  RefreshRuntime.__hmr_import(import.meta.url).then((currentExports) => {
    RefreshRuntime.registerExportsForReactRefresh(__SOURCE__, currentExports);
    import.meta.hot.accept((nextExports) => {
      if (!nextExports) return;
      __ROUTE_ID__ && window.__reactRouterRouteModuleUpdates.set(__ROUTE_ID__, nextExports);
      const invalidateMessage = RefreshRuntime.validateRefreshBoundaryAndEnqueueUpdate(currentExports, nextExports, __ACCEPT_EXPORTS__);
      if (invalidateMessage) import.meta.hot.invalidate(invalidateMessage);
    });
  });
}`;

function getRoute(
  pluginConfig: ResolvedVitePluginConfig,
  file: string
): ConfigRoute | undefined {
  let vite = importViteEsmSync();
  let routePath = vite.normalizePath(
    path.relative(pluginConfig.appDirectory, file)
  );
  let route = Object.values(pluginConfig.routes).find(
    (r) => vite.normalizePath(r.file) === routePath
  );
  return route;
}

async function getRouteMetadata(
  ctx: ReactRouterPluginContext,
  viteChildCompiler: Vite.ViteDevServer | null,
  route: ConfigRoute,
  readRouteFile?: () => string | Promise<string>
) {
  let sourceExports = await getRouteModuleExports(
    viteChildCompiler,
    ctx,
    route.file,
    readRouteFile
  );

  let info = {
    id: route.id,
    parentId: route.parentId,
    path: route.path,
    index: route.index,
    caseSensitive: route.caseSensitive,
    url: path.posix.join(
      ctx.publicPath,
      "/" +
        path.relative(
          ctx.rootDirectory,
          resolveRelativeRouteFilePath(route, ctx.reactRouterConfig)
        )
    ),
    module: path.posix.join(
      ctx.publicPath,
      `${resolveFileUrl(
        ctx,
        resolveRelativeRouteFilePath(route, ctx.reactRouterConfig)
      )}?import`
    ), // Ensure the Vite dev server responds with a JS module
    hasAction: sourceExports.includes("action"),
    hasClientAction: sourceExports.includes("clientAction"),
    hasLoader: sourceExports.includes("loader"),
    hasClientLoader: sourceExports.includes("clientLoader"),
    hasErrorBoundary: sourceExports.includes("ErrorBoundary"),
    imports: [],
  };
  return info;
}

async function getPrerenderBuildAndHandler(
  viteConfig: Vite.ResolvedConfig,
  reactRouterConfig: Awaited<ReturnType<typeof resolveReactRouterConfig>>,
  serverBuildDirectory: string
) {
  let serverBuildPath = path.join(
    serverBuildDirectory,
    reactRouterConfig.serverBuildFile
  );
  let build = await import(url.pathToFileURL(serverBuildPath).toString());
  let { createRequestHandler: createHandler } = await import("react-router");
  return {
    build,
    handler: createHandler(build, viteConfig.mode),
  };
}

async function handleSpaMode(
  viteConfig: Vite.ResolvedConfig,
  reactRouterConfig: Awaited<ReturnType<typeof resolveReactRouterConfig>>,
  serverBuildDirectory: string,
  clientBuildDirectory: string
) {
  let { handler } = await getPrerenderBuildAndHandler(
    viteConfig,
    reactRouterConfig,
    serverBuildDirectory
  );
  let request = new Request(`http://localhost${reactRouterConfig.basename}`);
  let response = await handler(request);
  let html = await response.text();

  validatePrerenderedResponse(response, html, "SPA Mode", "/");
  validatePrerenderedHtml(html, "SPA Mode");

  // Write out the index.html file for the SPA
  await fse.writeFile(path.join(clientBuildDirectory, "index.html"), html);

  viteConfig.logger.info(
    "SPA Mode: index.html has been written to your " +
      colors.bold(path.relative(process.cwd(), clientBuildDirectory)) +
      " directory"
  );
}

async function handlePrerender(
  viteConfig: Vite.ResolvedConfig,
  reactRouterConfig: Awaited<ReturnType<typeof resolveReactRouterConfig>>,
  serverBuildDirectory: string,
  clientBuildDirectory: string
) {
  let { build, handler } = await getPrerenderBuildAndHandler(
    viteConfig,
    reactRouterConfig,
    serverBuildDirectory
  );

  let routes = createPrerenderRoutes(build.routes);
  let routesToPrerender = reactRouterConfig.prerender || ["/"];
  let requestInit = {
    headers: {
      // Header that can be used in the loader to know if you're running at
      // build time or runtime
      "X-React-Router-Prerender": "yes",
    },
  };
  for (let path of routesToPrerender) {
    let hasLoaders = matchRoutes(routes, path)?.some((m) => m.route.loader);
    if (hasLoaders) {
      await prerenderData(
        handler,
        path,
        clientBuildDirectory,
        reactRouterConfig,
        viteConfig,
        requestInit
      );
    }
    await prerenderRoute(
      handler,
      path,
      clientBuildDirectory,
      reactRouterConfig,
      viteConfig,
      requestInit
    );
  }

  async function prerenderData(
    handler: RequestHandler,
    prerenderPath: string,
    clientBuildDirectory: string,
    reactRouterConfig: Awaited<ReturnType<typeof resolveReactRouterConfig>>,
    viteConfig: Vite.ResolvedConfig,
    requestInit: RequestInit
  ) {
    let normalizedPath = `${reactRouterConfig.basename}${
      prerenderPath === "/"
        ? "/_root.data"
        : `${prerenderPath.replace(/\/$/, "")}.data`
    }`.replace(/\/\/+/g, "/");
    let request = new Request(`http://localhost${normalizedPath}`, requestInit);
    let response = await handler(request);
    let data = await response.text();

    validatePrerenderedResponse(response, data, "Prerender", normalizedPath);

    // Write out the .data file
    let outdir = path.relative(process.cwd(), clientBuildDirectory);
    let outfile = path.join(outdir, normalizedPath.split("/").join(path.sep));
    await fse.ensureDir(path.dirname(outfile));
    await fse.outputFile(outfile, data);
    viteConfig.logger.info(`Prerender: Generated ${colors.bold(outfile)}`);
  }
}

async function prerenderRoute(
  handler: RequestHandler,
  prerenderPath: string,
  clientBuildDirectory: string,
  reactRouterConfig: Awaited<ReturnType<typeof resolveReactRouterConfig>>,
  viteConfig: Vite.ResolvedConfig,
  requestInit: RequestInit
) {
  let normalizedPath = `${reactRouterConfig.basename}${prerenderPath}/`.replace(
    /\/\/+/g,
    "/"
  );
  let request = new Request(`http://localhost${normalizedPath}`, requestInit);
  let response = await handler(request);
  let html = await response.text();

  validatePrerenderedResponse(response, html, "Prerender", normalizedPath);

  if (!reactRouterConfig.ssr) {
    validatePrerenderedHtml(html, "Prerender");
  }

  // Write out the HTML file
  let outdir = path.relative(process.cwd(), clientBuildDirectory);
  let outfile = path.join(outdir, ...normalizedPath.split("/"), "index.html");
  await fse.ensureDir(path.dirname(outfile));
  await fse.outputFile(outfile, html);
  viteConfig.logger.info(`Prerender: Generated ${colors.bold(outfile)}`);
}

function validatePrerenderedResponse(
  response: Response,
  html: string,
  prefix: string,
  path: string
) {
  if (response.status !== 200) {
    throw new Error(
      `${prefix}: Received a ${response.status} status code from ` +
        `\`entry.server.tsx\` while prerendering the \`${path}\` ` +
        `path.\n${html}`
    );
  }
}

function validatePrerenderedHtml(html: string, prefix: string) {
  if (
    !html.includes("window.__remixContext =") ||
    !html.includes("window.__remixRouteModules =")
  ) {
    throw new Error(
      `${prefix}: Did you forget to include <Scripts/> in your root route? ` +
        "Your pre-rendered HTML files cannot hydrate without `<Scripts />`."
    );
  }
}

type ServerRoute = ServerBuild["routes"][string] & {
  children: ServerRoute[];
};

// Note: Duplicated from react-router/lib/server-runtime
function groupRoutesByParentId(manifest: ServerBuild["routes"]) {
  let routes: Record<string, Omit<ServerRoute, "children">[]> = {};

  Object.values(manifest).forEach((route) => {
    let parentId = route.parentId || "";
    if (!routes[parentId]) {
      routes[parentId] = [];
    }
    routes[parentId].push(route);
  });

  return routes;
}

// Note: Duplicated from react-router/lib/server-runtime
function createPrerenderRoutes(
  manifest: ServerBuild["routes"],
  parentId: string = "",
  routesByParentId: Record<
    string,
    Omit<ServerRoute, "children">[]
  > = groupRoutesByParentId(manifest)
): DataRouteObject[] {
  return (routesByParentId[parentId] || []).map((route) => {
    let commonRoute = {
      // Always include root due to default boundaries
      hasErrorBoundary:
        route.id === "root" || route.module.ErrorBoundary != null,
      id: route.id,
      path: route.path,
      loader: route.module.loader ? () => null : undefined,
      action: undefined,
      handle: route.module.handle,
    };

    return route.index
      ? {
          index: true,
          ...commonRoute,
        }
      : {
          caseSensitive: route.caseSensitive,
          children: createPrerenderRoutes(manifest, route.id, routesByParentId),
          ...commonRoute,
        };
  });
}<|MERGE_RESOLUTION|>--- conflicted
+++ resolved
@@ -465,6 +465,8 @@
         // treats them as internal code by default.
         "react-router",
         "react-router-dom",
+        "@react-router/architect",
+        "@react-router/cloudflare",
         "@react-router/dev",
         "@react-router/express",
         "@react-router/node",
@@ -859,24 +861,7 @@
               : "custom",
 
           ssr: {
-<<<<<<< HEAD
             external: ssrExternals,
-=======
-            external: isInReactRouterMonorepo()
-              ? [
-                  // This is only needed within this repo because these packages
-                  // are linked to a directory outside of node_modules so Vite
-                  // treats them as internal code by default.
-                  "react-router",
-                  "react-router-dom",
-                  "@react-router/cloudflare",
-                  "@react-router/dev",
-                  "@react-router/express",
-                  "@react-router/node",
-                  "@react-router/serve",
-                ]
-              : undefined,
->>>>>>> 93442724
           },
           optimizeDeps: {
             include: [
