--- conflicted
+++ resolved
@@ -332,12 +332,6 @@
     basename,
     buildDirectory: userBuildDirectory,
     buildEnd,
-<<<<<<< HEAD
-    future: userFuture,
-=======
-    ignoredRouteFiles,
-    routes: userRoutesFunction,
->>>>>>> 626bc840
     prerender: prerenderConfig,
     serverBuildFile,
     serverBundles,
